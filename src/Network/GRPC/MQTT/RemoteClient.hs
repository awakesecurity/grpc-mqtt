{-# LANGUAGE RecordWildCards #-}
{-# LANGUAGE TemplateHaskell #-}

-- Copyright (c) 2021 Arista Networks, Inc.
-- Use of this source code is governed by the Apache License 2.0
-- that can be found in the COPYING file.

-- | gRPC-MQTT remote clients.
--
-- @since 0.1.0.0
module Network.GRPC.MQTT.RemoteClient
  ( runRemoteClient,
    runRemoteClientWithConnect,
  )
where

---------------------------------------------------------------------------------

import Control.Concurrent.Async qualified as Async

import Control.Concurrent.STM.TQueue (TQueue, writeTQueue)

import Control.Exception (bracket, throwIO)
import Control.Exception.Safe (handleAny)

import Control.Monad.Except (MonadError, throwError)
import Control.Monad.IO.Unlift (withRunInIO)

import Data.List (stripPrefix)
import Data.Text qualified as Text
import Data.Traversable (for)

import Network.GRPC.LowLevel (GRPCIOError, StreamRecv, StreamSend)
import Network.GRPC.LowLevel.Op (WritesDone)

import Network.MQTT.Client
  ( MQTTClient,
    MessageCallback (SimpleCallback),
    QoS (QoS1),
    normalDisconnect,
    publishq,
    waitForClient,
  )
import Network.MQTT.Topic (Filter, Topic)
import Network.MQTT.Topic qualified as Topic

import Proto3.Suite qualified as Proto3

import Proto3.Wire.Decode qualified as Decode

import Relude hiding (reader)

import UnliftIO.Async (concurrently_)

---------------------------------------------------------------------------------

import Control.Concurrent.TMap (TMap)
import Control.Concurrent.TMap qualified as TMap

import Network.GRPC.HighLevel.Extra (wireEncodeMetadataMap)

import Network.GRPC.MQTT.Core
  ( MQTTGRPCConfig (mqttMsgSizeLimit, _msgCB),
    connectMQTT,
    heartbeatPeriodSeconds,
    subscribeOrThrow,
  )

import Network.GRPC.MQTT.Logging (Logger)
import Network.GRPC.MQTT.Logging qualified as Logger

import Network.GRPC.MQTT.Message qualified as Message
import Network.GRPC.MQTT.Message.AuxControl
  ( AuxControlMessage (AuxMessageAlive, AuxMessageTerminate),
  )
import Network.GRPC.MQTT.Message.Packet qualified as Packet
import Network.GRPC.MQTT.Message.Request qualified as Request
import Network.GRPC.MQTT.Message.Response qualified as Response
import Network.GRPC.MQTT.Message.Stream qualified as Stream

import Network.GRPC.MQTT.Option (ProtoOptions)

import Network.GRPC.MQTT.RemoteClient.Session
import Network.GRPC.MQTT.RemoteClient.Session qualified as Session

import Network.GRPC.MQTT.Serial (WireDecodeOptions, WireEncodeOptions)
import Network.GRPC.MQTT.Serial qualified as Serial
import Network.GRPC.MQTT.Topic (makeControlFilter, makeRequestFilter)
import Network.GRPC.MQTT.Types (ClientHandler (..), MethodMap, RemoteResult)

import Network.GRPC.MQTT.Wrapping (parseErrorToRCE)
import Network.GRPC.MQTT.Wrapping qualified as Wrapping

import Proto.Mqtt (RemoteError)
import Proto.Mqtt qualified as Proto

---------------------------------------------------------------------------------

runRemoteClient :: Logger -> MQTTGRPCConfig -> Topic -> MethodMap -> IO ()
runRemoteClient = runRemoteClientWithConnect connectMQTT

runRemoteClientWithConnect ::
  (MQTTGRPCConfig -> IO MQTTClient) ->
  Logger ->
  MQTTGRPCConfig ->
  Topic ->
  MethodMap ->
  IO ()
runRemoteClientWithConnect onConnect logger cfg baseTopic methods = do
  sessions <- TMap.emptyIO
  handleConnect sessions \client -> do
    subRemoteClient client baseTopic
    waitForClient client
  where
    handleConnect :: TMap Topic SessionHandle -> (MQTTClient -> IO ()) -> IO ()
    handleConnect sessions =
      let cfgGateway :: MQTTGRPCConfig
          cfgGateway = cfg{_msgCB = handleGateway sessions}
       in bracket (onConnect cfgGateway) normalDisconnect

    handleGateway :: TMap Topic SessionHandle -> MessageCallback
    handleGateway sessions =
      SimpleCallback \client topic msg _ -> do
        handleAny handleError do
          case fromRqtTopic baseTopic topic of
            Nothing -> case stripPrefix (Topic.split baseTopic) (Topic.split topic) of
              Just ["grpc", "session", sessionId, "control"] -> do
                sessionHandle <- atomically (TMap.lookup sessionId sessions)
                case sessionHandle of
                  Nothing ->
                    let logmsg :: Text
                        logmsg = "Recieved control for non-existent session: " <> Topic.unTopic sessionId
                     in Logger.logErr logger logmsg
                  Just handle -> do
                    handleControlMessage logger handle msg
              _ ->
                -- TODO: FIXME: handle parse errors with a RemoteError response along
                -- with the following log message.
                let logmsg :: Text
                    logmsg = "Failed to parse topic: " <> Topic.unTopic topic
                 in Logger.logErr logger logmsg
            Just topics ->
              when (topicBase topics == baseTopic) do
                let sessionKey = topicSid topics
                let msglim = mqttMsgSizeLimit cfg
                let config = SessionConfig client sessions logger topics msglim methods

                sessionHandle <- atomically (TMap.lookup sessionKey sessions)

                let session :: Session ()
                    session = case sessionHandle of
                      Just handle -> liftIO do
                        atomically (writeTQueue (hdlRqtQueue handle) (toStrict msg))
                      Nothing -> withSession \handle -> liftIO do
                        atomically (writeTQueue (hdlRqtQueue handle) (toStrict msg))
                        handleNewSession config handle
                 in runSessionIO session config

    handleError :: SomeException -> IO ()
    handleError err = do
      let prefix = "Network.GRPC.MQTT.RemoteClient.runRemoteClient: "
      let errmsg = "caught exception: " ++ displayException err
      Logger.logErr logger (Text.pack (prefix ++ errmsg))

subRemoteClient :: MQTTClient -> Topic -> IO ()
subRemoteClient client baseTopic = do
  let rqts :: Filter = makeRequestFilter baseTopic
      ctrl :: Filter = makeControlFilter baseTopic
   in subscribeOrThrow client [rqts, ctrl]

---------------------------------------------------------------------------------

handleNewSession :: SessionConfig -> SessionHandle -> IO ()
handleNewSession config handle = handleWithHeartbeat
  where
    handleWithHeartbeat :: IO ()
    handleWithHeartbeat = Async.race_ runSession runHeartbeat

    runSession :: IO ()
    runSession = runSessionIO (handleRequest handle) config

    runHeartbeat :: IO ()
    runHeartbeat = do
      let period'sec = 3 * heartbeatPeriodSeconds
      newWatchdogIO period'sec (hdlHeartbeat handle)
      Logger.logWarn (cfgLogger config) "Watchdog timed out"

-- | Handles AuxControl signals from the "/control" topic
handleControlMessage :: Logger -> SessionHandle -> LByteString -> IO ()
handleControlMessage logger handle msg =
  let result :: Either Decode.ParseError AuxControlMessage
      result = Proto3.fromByteString (toStrict msg)
   in case result of
        Right AuxMessageTerminate -> do
          Logger.logInfo logger "Received terminate message"
          Async.cancel (hdlThread handle)
        Right AuxMessageAlive -> do
          Logger.logDebug logger "Received heartbeat message"
          atomically do
            _ <- tryPutTMVar (hdlHeartbeat handle) ()
            pure ()
        Right unknown -> do
          Logger.logWarn logger $ "Received unknown control message" <> show unknown
        Left other -> do
          Logger.logErr logger $ "Failed to parse control message: " <> show other

-- | TODO
--
-- @since 0.1.0.0
handleRequest :: SessionHandle -> Session ()
handleRequest handle = do
  let queue = hdlRqtQueue handle
  runExceptT (Request.makeRequestReader queue) >>= \case
    Left err -> do
      Session.logError "wire parse error encountered parsing Request" (show err)
      publishRemoteError Serial.defaultEncodeOptions (Message.toRemoteError err)
    Right rqt@Request.Request{..} -> do
      let encodeOptions = Serial.makeRemoteEncodeOptions options
      let decodeOptions = Serial.makeClientDecodeOptions options

      Session.logDebug "handling client request" (show rqt)

      dispatchClientHandler \case
        ClientUnaryHandler k -> do
          result <- liftIO (k message timeout metadata)
          publishClientResponse encodeOptions result
        ClientClientStreamHandler k -> do
          result <- withRunInIO \runIO -> do
            let sender = makeClientStreamSender queue options
            k timeout metadata (runIO . sender)
          publishClientResponse encodeOptions result
        ClientServerStreamHandler k -> do
          result <- withRunInIO \runIO -> do
            k message timeout metadata \_ ms recv -> runIO do
              publishPackets (toStrict $ wireEncodeMetadataMap ms)
              makeServerStreamReader encodeOptions recv
          publishClientResponse encodeOptions result
        ClientBiDiStreamHandler k -> do
          result <- withRunInIO \runIO -> do
<<<<<<< HEAD
            k timeout metadata \_ ms recv send done -> runIO do
              publishPackets (toStrict $ wireEncodeMetadataMap ms)
              let reader = makeServerStreamReader encodeOptions recv
                  sender = makeServerStreamSender queue encodeOptions decodeOptions send done
               in concurrently_ sender reader
=======
            k timeout metadata \_ getMetadata recv send done ->
              liftIO getMetadata >>= either throwIO \ms -> runIO do
                publishPackets encodeOptions (toStrict $ wireEncodeMetadataMap ms)
                let reader = makeServerStreamReader encodeOptions recv
                    sender = makeServerStreamSender channel encodeOptions decodeOptions send done
                 in concurrently_ sender reader
>>>>>>> 1b520b3c
          publishClientResponse encodeOptions result

dispatchClientHandler :: (ClientHandler -> Session ()) -> Session ()
dispatchClientHandler k = do
  maybe onError k =<< askMethod
  where
    -- FIXME: The error message's details are lost in transit to the client.
    onError :: Session ()
    onError = do
      mthTopic <- askMethodTopic
      Session.logError "made request to unknown RPC" (Topic.unTopic mthTopic)
      -- When a non-existent 'ClientHandler' is requested, this remote error
      -- is sent bad reporting:
      --   1. That gRPC a call error occured.
      --   2. The name of the bad call that was requested.
      --   3. A gRPC status code 12 for an "unimplemented" call as per gRPC status
      --      code docs: https://grpc.github.io/grpc/core/md_doc_statuscodes.html
      let etype = Proto3.Enumerated (Right Proto.RErrorIOGRPCCallError)
          ecall = fromStrict ("/" <> Topic.unTopic mthTopic)
          extra = Just (Proto.RemoteErrorExtraStatusCode 12)
       in publishRemoteError
            Serial.defaultEncodeOptions
            (Proto.RemoteError etype ecall extra)

---------------------------------------------------------------------------------

publishClientResponse ::
  WireEncodeOptions ->
  RemoteResult s ->
  Session ()
publishClientResponse options result = do
  client <- asks cfgClient
  topic <- askResponseTopic
  limit <- asks cfgMsgSize

  Session.logDebug "publishing response as packets to client" (Topic.unTopic topic)
  Session.logDebug "...with packet size" (show limit)

  Response.makeResponseSender client topic limit options result

publishPackets :: ByteString -> Session ()
publishPackets message = do
  client <- asks cfgClient
  topic <- askResponseTopic
  limit <- asks cfgMsgSize

  Session.logDebug "publishing message as packets" (show message)
  Session.logDebug "...to the response topic" (Topic.unTopic topic)

  let publish :: ByteString -> IO ()
      publish bytes = publishq client topic (fromStrict bytes) False QoS1 []
   in Packet.makePacketSender limit (liftIO . publish) message

publishGRPCIOError :: WireEncodeOptions -> GRPCIOError -> Session ()
publishGRPCIOError options err =
  publishRemoteError options (Wrapping.toRemoteError err)

-- | Encodes the given 'RemoteError', and publishes it to the topic provided.
--
-- @since 0.1.0.0
publishRemoteError :: WireEncodeOptions -> RemoteError -> Session ()
publishRemoteError options err = do
  -- TODO: note why remote error cannot take encoding options
  let response = Proto.WrappedResponse $ Just $ Proto.WrappedResponseOrErrorError err
  client <- asks cfgClient
  topic <- askResponseTopic
  limit <- asks cfgMsgSize

  Session.logError "publishing remote error as packets" (show response)
  Session.logError "...to the response topic" (Topic.unTopic topic)

  Response.makeErrorResponseSender client topic limit options err

---------------------------------------------------------------------------------

makePacketReader ::
  TQueue ByteString ->
  Session (Either RemoteError ByteString)
makePacketReader channel = do
  result <- runExceptT (Packet.makePacketReader channel)
  case result of
    Left err -> do
      Session.logError "wire parse error encountered parsing Packet" (show err)
      pure (Left $ parseErrorToRCE err)
    Right bs -> do
      Session.logDebug "read packets to ByteString" (show bs)
      pure (Right bs)

handleStreamSend :: WireEncodeOptions -> StreamSend a -> a -> Session ()
handleStreamSend options send x = do
  result <- liftIO (send x)
  case result of
    Right () -> pure ()
    Left err -> do
      Session.logError "gRPC IO error encountered handling StreamSend" (show err)
      publishGRPCIOError options err

handleWritesDone :: WireEncodeOptions -> WritesDone -> Session ()
handleWritesDone options done =
  liftIO done >>= \case
    Right () -> pure ()
    Left err -> do
      Session.logError "gRPC IO error encountered handling WritesDone" (show err)
      publishGRPCIOError options err

---------------------------------------------------------------------------------

makeServerStreamSender ::
<<<<<<< HEAD
  forall a.
  Message a =>
  TQueue ByteString ->
=======
  TChan LByteString ->
>>>>>>> 1b520b3c
  WireEncodeOptions ->
  WireDecodeOptions ->
  StreamSend ByteString ->
  WritesDone ->
  Session ()
<<<<<<< HEAD
makeServerStreamSender queue encodeOptions decodeOptions sender done = do
  reader <- makeClientStreamReader @_ @a queue decodeOptions
=======
makeServerStreamSender channel encodeOptions decodeOptions sender done = do
  reader <- makeClientStreamReader @_ channel decodeOptions
>>>>>>> 1b520b3c
  fix \loop -> do
    runExceptT reader >>= \case
      Left err -> do
        handleWritesDone encodeOptions done
        publishRemoteError encodeOptions err
      Right Nothing ->
        handleWritesDone encodeOptions done
      Right (Just x) -> do
        handleStreamSend encodeOptions sender x
        loop

makeServerStreamReader ::
  WireEncodeOptions ->
  StreamRecv ByteString ->
  Session ()
makeServerStreamReader options recv = do
  (send, done) <- makeStreamSender
  fix \loop ->
    liftIO recv >>= \case
      Left err -> do
        Session.logError "server stream reader: encountered error reading chunk" (show err)
        done
        publishGRPCIOError options err
      Right Nothing -> do
        Session.logDebug "server stream sender" "done"
        done
      Right (Just x) ->
        let message :: ByteString
            message = Message.mapEncodeOptions options x
         in send message >> loop
  where
    makeStreamSender :: Session (ByteString -> Session (), Session ())
    makeStreamSender = do
      client <- asks cfgClient
      topic <- askResponseTopic
      limit <- asks cfgMsgSize
      Stream.makeStreamBatchSender limit options \chunk -> do
        Session.logDebug "publish server stream chunk as bytes" (show chunk)
        liftIO (publishq client topic (fromStrict chunk) False QoS1 [])

---------------------------------------------------------------------------------

makeClientStreamReader ::
<<<<<<< HEAD
  (MonadError RemoteError m, MonadIO m, Message a) =>
  TQueue ByteString ->
  WireDecodeOptions ->
  Session (m (Maybe a))
makeClientStreamReader queue options = do
  reader <- Stream.makeStreamReader queue options
=======
  (MonadError RemoteError m, MonadIO m) =>
  TChan LByteString ->
  WireDecodeOptions ->
  Session (m (Maybe ByteString))
makeClientStreamReader channel options = do
  reader <- Stream.makeStreamReader channel options
>>>>>>> 1b520b3c
  withRunInIO \runIO -> pure do
    result <- runExceptT reader
    case result of
      Left err -> do
        liftIO $ runIO do
          Session.logError "client stream reader: encountered error reading chunk" (show err)
        throwError err
      Right chunk -> do
        liftIO $ runIO do
          Session.logDebug "client stream reader: read chunk" (show chunk)
        for chunk \bytes -> do
          runExceptT (Message.mapDecodeOptions options bytes) >>= \case
            Left err -> throwError (Message.toRemoteError err)
            Right rx -> pure rx

makeClientStreamSender ::
<<<<<<< HEAD
  Message a =>
  TQueue ByteString ->
=======
  TChan LByteString ->
>>>>>>> 1b520b3c
  ProtoOptions ->
  StreamSend ByteString ->
  Session ()
makeClientStreamSender queue options sender = do
  let encodeOptions = Serial.makeRemoteEncodeOptions options
  let decodeOptions = Serial.makeRemoteDecodeOptions options
  reader <- makeClientStreamReader queue decodeOptions
  fix \loop ->
    runExceptT reader >>= \case
      Left err -> publishRemoteError encodeOptions err
      Right Nothing -> Session.logDebug "client stream sender" "done"
      Right (Just x) -> do
        Session.logDebug "client stream sender" "sending chunk"
        handleStreamSend encodeOptions sender x
        loop<|MERGE_RESOLUTION|>--- conflicted
+++ resolved
@@ -237,20 +237,12 @@
           publishClientResponse encodeOptions result
         ClientBiDiStreamHandler k -> do
           result <- withRunInIO \runIO -> do
-<<<<<<< HEAD
-            k timeout metadata \_ ms recv send done -> runIO do
-              publishPackets (toStrict $ wireEncodeMetadataMap ms)
-              let reader = makeServerStreamReader encodeOptions recv
-                  sender = makeServerStreamSender queue encodeOptions decodeOptions send done
-               in concurrently_ sender reader
-=======
             k timeout metadata \_ getMetadata recv send done ->
               liftIO getMetadata >>= either throwIO \ms -> runIO do
                 publishPackets encodeOptions (toStrict $ wireEncodeMetadataMap ms)
                 let reader = makeServerStreamReader encodeOptions recv
                     sender = makeServerStreamSender channel encodeOptions decodeOptions send done
                  in concurrently_ sender reader
->>>>>>> 1b520b3c
           publishClientResponse encodeOptions result
 
 dispatchClientHandler :: (ClientHandler -> Session ()) -> Session ()
@@ -359,25 +351,14 @@
 ---------------------------------------------------------------------------------
 
 makeServerStreamSender ::
-<<<<<<< HEAD
-  forall a.
-  Message a =>
   TQueue ByteString ->
-=======
-  TChan LByteString ->
->>>>>>> 1b520b3c
   WireEncodeOptions ->
   WireDecodeOptions ->
   StreamSend ByteString ->
   WritesDone ->
   Session ()
-<<<<<<< HEAD
 makeServerStreamSender queue encodeOptions decodeOptions sender done = do
-  reader <- makeClientStreamReader @_ @a queue decodeOptions
-=======
-makeServerStreamSender channel encodeOptions decodeOptions sender done = do
-  reader <- makeClientStreamReader @_ channel decodeOptions
->>>>>>> 1b520b3c
+  reader <- makeClientStreamReader @_ queue decodeOptions
   fix \loop -> do
     runExceptT reader >>= \case
       Left err -> do
@@ -421,21 +402,12 @@
 ---------------------------------------------------------------------------------
 
 makeClientStreamReader ::
-<<<<<<< HEAD
-  (MonadError RemoteError m, MonadIO m, Message a) =>
+  (MonadError RemoteError m, MonadIO m) =>
   TQueue ByteString ->
   WireDecodeOptions ->
-  Session (m (Maybe a))
+  Session (m (Maybe ByteString))
 makeClientStreamReader queue options = do
   reader <- Stream.makeStreamReader queue options
-=======
-  (MonadError RemoteError m, MonadIO m) =>
-  TChan LByteString ->
-  WireDecodeOptions ->
-  Session (m (Maybe ByteString))
-makeClientStreamReader channel options = do
-  reader <- Stream.makeStreamReader channel options
->>>>>>> 1b520b3c
   withRunInIO \runIO -> pure do
     result <- runExceptT reader
     case result of
@@ -452,12 +424,7 @@
             Right rx -> pure rx
 
 makeClientStreamSender ::
-<<<<<<< HEAD
-  Message a =>
-  TQueue ByteString ->
-=======
-  TChan LByteString ->
->>>>>>> 1b520b3c
+  TChan ByteString ->
   ProtoOptions ->
   StreamSend ByteString ->
   Session ()
