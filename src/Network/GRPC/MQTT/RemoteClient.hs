{-
  Copyright (c) 2021 Arista Networks, Inc.
  Use of this source code is governed by the Apache License 2.0
  that can be found in the COPYING file.
-}
{-# LANGUAGE RecordWildCards #-}

module Network.GRPC.MQTT.RemoteClient (runRemoteClient) where

import Relude

import Network.GRPC.MQTT.Core (
  MQTTConnectionConfig,
  connectMQTT,
  heartbeatPeriodSeconds,
  setCallback,
 )
import Network.GRPC.MQTT.Logging (
  Logger,
  logDebug,
  logErr,
  logInfo,
  logWarn,
 )
import Network.GRPC.MQTT.Sequenced (mkSequencedPublish)
import Network.GRPC.MQTT.Types (
  ClientHandler (ClientServerStreamHandler, ClientUnaryHandler),
  MethodMap,
 )
import Network.GRPC.MQTT.Wrapping (
  toMetadataMap,
  wrapMQTTError,
  wrapStreamChunk,
  wrapStreamInitMetadata,
  wrapStreamResponse,
  wrapUnaryResponse,
 )

import Control.Exception (bracket)
import Control.Monad.Except (throwError)
import qualified Data.ByteString.Lazy as LBS
import Data.HashMap.Strict (lookup)
import qualified Data.Map.Strict as Map
import qualified Data.Text as T
import Network.GRPC.HighLevel (GRPCIOError)
import qualified Network.GRPC.HighLevel as HL
import Network.GRPC.HighLevel.Client (
  ClientError (ClientIOError),
  ClientResult (ClientErrorResponse),
 )
import Network.MQTT.Client (
  MQTTClient,
  MQTTException,
  MessageCallback (SimpleCallback),
  QoS (QoS1),
  SubOptions (_subQoS),
  Topic,
  normalDisconnect,
  publishq,
  subOptions,
  subscribe,
  unsubscribe,
  waitForClient,
 )
import Proto.Mqtt (
  AuxControl (AuxControlAlive, AuxControlTerminate),
  AuxControlMessage (AuxControlMessage),
  WrappedMQTTRequest (WrappedMQTTRequest),
 )
import Proto3.Suite (
  Enumerated (Enumerated),
  Message,
  fromByteString,
 )
import Turtle (NominalDiffTime)
import UnliftIO (timeout)
import UnliftIO.Async (
  Async,
  async,
  cancel,
  waitEither,
  withAsync,
 )
import UnliftIO.Exception (throwString, try, tryAny)

-- | Represents the session ID for a request
type SessionId = Text

-- | A shared map of all currently running sessions
type SessionMap = TVar (Map SessionId Session)

-- | Holds information for managing a session
data Session = Session
  { -- | Handle of the the thread making the gRPC request
    handlerThread :: Async ()
  , -- | Variable that must be touched at 'heartbeatPeriod' rate or the session will be terminated
    sessionHeartbeat :: TMVar ()
  }

-- | The serverside adapter acts as a remote gRPC client.
runRemoteClient ::
  Logger ->
  -- | MQTT configuration for connecting to the MQTT broker
  MQTTConnectionConfig ->
  -- | Base topic which should uniquely identify the device
  Topic ->
  -- | A map from gRPC method names to functions that can make requests to an appropriate gRPC server
  MethodMap ->
  IO ()
runRemoteClient logger cfg baseTopic methodMap = do
  currentSessions <- newTVarIO mempty
  let gatewayConfig = cfg & setCallback (gatewayHandler currentSessions)
  bracket (connectMQTT gatewayConfig) normalDisconnect $ \gatewayMQTTClient -> do
    logInfo logger "Connected to MQTT Broker"

    -- Subscribe to listen for all gRPC requests
    let listeningTopic = baseTopic <> "/grpc/request/+/+"
    (subResults, _) <- subscribe gatewayMQTTClient [(listeningTopic, subOptions{_subQoS = QoS1})] []
    case subResults of
      [Left subErr] ->
        logErr logger $
          "Remote Client failed to subscribe to the topic: " <> listeningTopic <> "Reason: " <> show subErr
      _ -> do
        try (waitForClient gatewayMQTTClient) >>= \case
          Left (e :: MQTTException) ->
            logErr logger $
              "MQTT client connection terminated with exception: " <> toText (displayException e)
          Right () ->
            logInfo
              logger
              "MQTT client connection terminated normally"
 where
  gatewayHandler :: SessionMap -> MessageCallback
  gatewayHandler currentSessions = SimpleCallback $ \client topic mqttMessage _props -> do
    logInfo logger $ "Remote Client received request at topic: " <> topic

    result <- tryAny $ case T.splitOn "/" topic of
      [_, _, "grpc", "request", service, method] ->
        let grpcMethod = encodeUtf8 ("/" <> service <> "/" <> method)
         in makeGRPCRequest logger methodMap currentSessions client grpcMethod mqttMessage
      [_, _, "grpc", "session", sessionId, "control"] -> manageSession logger currentSessions sessionId mqttMessage
      _ -> logErr logger $ "Failed to parse topic: " <> topic

    -- Catch and print any synchronous exception. We don't want an exception
    -- from an individual callback thread to take down the entire MQTT client.
    whenLeft_ result $ \err ->
      logErr logger $ "gatewayHandler terminated with exception: " <> toText (displayException err)

-- | Perform the local gRPC call and publish the response
makeGRPCRequest ::
  Logger ->
  -- | A map from gRPC method names to functions that can make requests to an appropriate gRPC server
  MethodMap ->
  -- | The map of the current sessions
  SessionMap ->
  -- | The MQTT client
  MQTTClient ->
  -- | The full gRPC method name
  ByteString ->
  -- | The raw MQTT message
  LByteString ->
  IO ()
makeGRPCRequest logger methodMap currentSessions client grpcMethod mqttMessage = do
  logInfo logger $ "Received request for the gRPC method: " <> decodeUtf8 grpcMethod

  (WrappedMQTTRequest lResponseTopic timeLimit reqMetadata payload) <-
    case fromByteString (toStrict mqttMessage) of
      Left err -> throwString $ "Failed to decode MQTT message: " <> show err
      Right x -> pure x

  let responseTopic = toStrict lResponseTopic

  let logPrefix = case T.splitOn "/" responseTopic of
        (_ : _ : _ : _ : sessionId : _) -> "[" <> sessionId <> "] "
        _ -> "[??] "
      tagSession msg = logPrefix <> msg

  let publishResponse msg = do
        logDebug logger . tagSession $
          "Publishing response to topic: " <> responseTopic <> " Raw message: " <> decodeUtf8 msg
        publishq client responseTopic msg False QoS1 []

<<<<<<< HEAD
  logDebug logger $
    "Wrapped request data: "
      <> " Response Topic: "
      <> responseTopic
      <> " Timeout: "
      <> show timeLimit
      <> " Metadata: "
      <> show reqMetadata
=======
  logDebug logger . tagSession $
    unlines
      [ "Wrapped request data: "
      , "  Response Topic: " <> responseTopic
      , "  Timeout: " <> show timeLimit
      , "  Metadata: " <> show reqMetadata
      ]
>>>>>>> 633b1dba

  publishResponseSequenced <- mkSequencedPublish publishResponse

  case lookup grpcMethod methodMap of
    Nothing -> do
      let errMsg = "Failed to find gRPC client for: " <> decodeUtf8 grpcMethod
      logErr logger . tagSession $ toStrict errMsg
      publishResponse $ wrapMQTTError errMsg
    -- Run Unary Request
    Just (ClientUnaryHandler handler) -> do
      logDebug logger . tagSession $ "Found unary client handler for: " <> decodeUtf8 grpcMethod
      response <- handler payload (fromIntegral timeLimit) (maybe mempty toMetadataMap reqMetadata)

      let publishChunks :: LByteString -> IO ()
          publishChunks bs = do
            let (chunk, rest) = LBS.splitAt 128000 bs
            publishResponseSequenced chunk
            unless (LBS.null chunk) $ publishChunks rest

      publishChunks $ wrapUnaryResponse response

    -- Run Server Streaming Request
    Just (ClientServerStreamHandler handler) -> do
      logDebug logger . tagSession $ "Found streaming client handler for: " <> decodeUtf8 grpcMethod
      getSessionId currentSessions responseTopic >>= \case
        Left err -> do
          logErr logger . tagSession $ err
          publishResponse . wrapMQTTError $ toLazy err
        Right sessionId -> do
          bracket (sessionInit sessionId) (sessionCleanup sessionId) waitWithHeartbeatMonitor
     where
      controlTopic :: Topic
      controlTopic = responseTopic <> "/control"

      runHandler :: IO ()
      runHandler = do
        handler payload (fromIntegral timeLimit) (maybe mempty toMetadataMap reqMetadata) (streamReader publishResponseSequenced)
          >>= publishResponseSequenced . wrapStreamResponse

      sessionInit :: Text -> IO Session
      sessionInit sessionId = do
        (subResults, _) <- subscribe client [(controlTopic, subOptions{_subQoS = QoS1})] []
        case subResults of
          [Left subErr] ->
            throwString $
              "Failed to subscribe to the topic: " <> toString controlTopic <> "Reason: " <> show subErr
          _ -> do
            logInfo logger . tagSession $ "Begin new streaming session"

            newSession <-
              Session
                <$> async runHandler
                <*> newTMVarIO ()

            atomically $ modifyTVar' currentSessions (Map.insert sessionId newSession)

            return newSession

      sessionCleanup :: Text -> Session -> IO ()
      sessionCleanup sessionId session = do
        logInfo logger . tagSession $ "Cleanup streaming session"
        atomically $ modifyTVar' currentSessions (Map.delete sessionId)
        cancel $ handlerThread session
        _ <- unsubscribe client [controlTopic] []
        pure ()

      waitWithHeartbeatMonitor :: Session -> IO ()
      waitWithHeartbeatMonitor Session{..} =
        withAsync heartbeatMon $ \heartbeatThread ->
          waitEither handlerThread heartbeatThread >>= \case
            Left () -> logDebug logger . tagSession $ "handlerThread completed"
            Right () -> logWarn logger . tagSession $ "Timed out waiting for heartbeat"
       where
        -- Wait slightly longer than the heartbeatPeriod to allow for network delays
        heartbeatMon = watchdog (heartbeatPeriodSeconds + 1) sessionHeartbeat

-- | Handles AuxControl signals from the "/control" topic
manageSession :: Logger -> SessionMap -> SessionId -> LByteString -> IO ()
manageSession logger currentSessions sessionId mqttMessage = do
  let tagSession msg = "[" <> sessionId <> "] " <> msg
  case fromByteString (toStrict mqttMessage) of
    Right (AuxControlMessage (Enumerated (Right AuxControlTerminate))) -> do
      logInfo logger . tagSession $ "Received terminate message"
      mSession <- atomically $ do
        mSession <- Map.lookup sessionId <$> readTVar currentSessions
        modifyTVar' currentSessions (Map.delete sessionId)
        return mSession
      whenJust mSession (cancel . handlerThread)
    Right (AuxControlMessage (Enumerated (Right AuxControlAlive))) -> do
      logDebug logger . tagSession $ "Received heartbeat message"
      whenJustM
        (Map.lookup sessionId <$> readTVarIO currentSessions)
        (\Session{..} -> void . atomically $ tryPutTMVar sessionHeartbeat ())
    Right ctrl ->
      logWarn logger . tagSession $ "Received unknown control message: " <> show ctrl
    Left err ->
      logErr logger . tagSession $ "Failed to parse control message: " <> show err

{- | Parses the session ID out of the response topic and checks that
 the session ID is not already in use
-}
getSessionId :: SessionMap -> Topic -> IO (Either Text Text)
getSessionId sessions topic = runExceptT $ do
  sessionId <-
    case T.splitOn "/" topic of
      (_ : _ : _ : _ : sessionId : _) -> pure sessionId
      _ -> throwError "Unable to read sessionId from topic"

  sessionExists <- Map.member sessionId <$> readTVarIO sessions
  when sessionExists $
    throwError $ "Session already exists: " <> sessionId

  return sessionId

{- | Runs indefinitely as long as the `TMVar` is filled every `timeLimit` seconds
 Intended to be used with 'race'
-}
watchdog :: NominalDiffTime -> TMVar () -> IO ()
watchdog timeLimit var = loop
 where
  uSecs = floor $ timeLimit * 1000000
  loop =
    whenJustM
      (timeout uSecs $ atomically (takeTMVar var))
      (const loop)

-- | Passes chunks of data from a gRPC stream onto MQTT
streamReader ::
  forall a clientcall.
  (Message a) =>
  (LByteString -> IO ()) ->
  clientcall ->
  HL.MetadataMap ->
  IO (Either GRPCIOError (Maybe a)) ->
  IO ()
streamReader publishResponse _cc initMetadata recv = do
  publishResponse $ wrapStreamInitMetadata initMetadata
  readLoop
 where
  readLoop =
    recv >>= \case
      Left err -> publishResponse $ wrapStreamResponse @a (ClientErrorResponse $ ClientIOError err)
      Right chunk -> do
        publishResponse $ wrapStreamChunk chunk
        when (isJust chunk) readLoop<|MERGE_RESOLUTION|>--- conflicted
+++ resolved
@@ -180,16 +180,6 @@
           "Publishing response to topic: " <> responseTopic <> " Raw message: " <> decodeUtf8 msg
         publishq client responseTopic msg False QoS1 []
 
-<<<<<<< HEAD
-  logDebug logger $
-    "Wrapped request data: "
-      <> " Response Topic: "
-      <> responseTopic
-      <> " Timeout: "
-      <> show timeLimit
-      <> " Metadata: "
-      <> show reqMetadata
-=======
   logDebug logger . tagSession $
     unlines
       [ "Wrapped request data: "
@@ -197,7 +187,6 @@
       , "  Timeout: " <> show timeLimit
       , "  Metadata: " <> show reqMetadata
       ]
->>>>>>> 633b1dba
 
   publishResponseSequenced <- mkSequencedPublish publishResponse
 
