--- conflicted
+++ resolved
@@ -4,128 +4,6 @@
 {-# LANGUAGE GeneralizedNewtypeDeriving #-}
 {-# LANGUAGE ImportQualifiedPost #-}
 {-# LANGUAGE RecordWildCards #-}
-<<<<<<< HEAD
-
--- |
-module Network.GRPC.MQTT.Sequenced where
-
-import Proto.Mqtt
-  ( Packet (Packet, packetSequenceNum, packetPayload)
-  , RemoteError
-  )
-
-import Data.ByteString.Builder qualified as Builder
-import Data.ByteString.Lazy qualified as LBS
-import Data.Sequence ((|>))
-import Data.Sequence qualified as Seq
-import Data.SortedList qualified as SL
-import Data.Vector (Vector)
-import Data.Vector qualified as Vector
-import Network.GRPC.HighLevel.Server (toBS)
-import Network.GRPC.MQTT.Types (Batched (Batched))
-import Network.GRPC.MQTT.Wrapping
-  ( fromLazyByteString,
-    unwrapStreamChunk,
-    wrapStreamChunk,
-  )
-import Network.MQTT.Client (MQTTClient, QoS (QoS1), publishq)
-import Network.MQTT.Topic (Topic)
-import Proto3.Suite (Message, toLazyByteString)
-import UnliftIO.STM (TChan, readTChan)
-
---------------------------------------------------------------------------------
-
-data SequenceIdx
-  = Unsequenced
-  | SequencedIdx Natural
-  deriving stock (Eq, Ord)
-
--- | A class representing types that have some form of sequence id
-class Sequenced a where
-  type Payload a
-
-  seqNum :: a -> SequenceIdx
-
-  seqPayload :: a -> Payload a
-
--- | A newtype wrapper to use 'seqNum` for its 'Ord' and 'Eq' instances
-newtype SequencedWrap a = SequencedWrap a
-  deriving stock (Show)
-  deriving newtype (Sequenced)
-
-instance Sequenced a => Eq (SequencedWrap a) where
-  (==) = (==) `on` seqNum
-
-instance Sequenced a => Ord (SequencedWrap a) where
-  (<=) = (<=) `on` seqNum
-
--- 'Either' can be sequenced where 'Left' represents an error and will
--- always be given first in the sequence
-instance (Sequenced a) => Sequenced (Either e a) where
-  type Payload (Either e a) = Either e (Payload a)
-  seqNum (Left _) = Unsequenced
-  seqNum (Right a) = seqNum a
-  seqPayload = fmap seqPayload
-
-instance Sequenced Packet where
-  type Payload Packet = ByteString
-  seqNum Packet{..} =
-    if packetSequenceNum < 0
-      then Unsequenced
-      else SequencedIdx (fromIntegral packetSequenceNum)
-
-  seqPayload = packetPayload
-
-mkPacketizedRead :: forall io. (MonadIO io) => TChan LByteString -> io (ExceptT RemoteError io LByteString)
-mkPacketizedRead chan = do
-  let read = fromLazyByteString @Packet <$> readTChan chan
-  readSeq <- mkSequencedRead read
-
-  let readMessage :: Builder.Builder -> ExceptT RemoteError io LByteString
-      readMessage acc = do
-        (Packet isLastPacket _ chunk) <- ExceptT readSeq
-        let builder = acc <> Builder.byteString chunk
-        if isLastPacket
-          then pure $ Builder.toLazyByteString builder
-          else readMessage builder
-
-  return $ readMessage mempty
-
--- | Given an 'STM' action that gets a 'Sequenced' object, creates a new wrapped action that will
--- read the objects in order even if they are received out of order
--- NB: Objects with negative sequence numbers are always returned immediately
-mkSequencedRead :: forall io a. (MonadIO io, Sequenced a) => STM a -> io (io a)
-mkSequencedRead read = do
-  seqVar <- newTVarIO 0
-  bufferVar <- newTVarIO $ SL.toSortedList @(SequencedWrap a) []
-
-  let orderedRead :: STM a
-      orderedRead = do
-        curSeq <- readTVar seqVar
-        buffer <- readTVar bufferVar
-
-        sa <- case SL.uncons buffer of
-          Just (sa, rest)
-            | SequencedIdx idx <- seqNum sa
-              , curSeq == idx ->
-              writeTVar bufferVar rest $> sa
-          _ -> coerce read
-
-        case seqNum sa of
-          Unsequenced -> return $ coerce sa
-          SequencedIdx idx ->
-            case idx `compare` curSeq of
-              -- If sequence number is less than current, it must be a duplicate, so we discard it and read again
-              LT -> orderedRead
-              EQ -> modifyTVar' seqVar (+ 1) $> coerce sa
-              GT -> modifyTVar' bufferVar (SL.insert sa) >> orderedRead
-
-  return $ atomically orderedRead
-
-mkStreamRead :: forall r io. (Message r, MonadIO io) => ExceptT RemoteError IO LByteString -> io (ExceptT RemoteError IO (Maybe r))
-mkStreamRead readRequest = do
-  reqsRef :: IORef (Maybe (Vector r)) <- newIORef (Just Vector.empty)
-=======
 {-# LANGUAGE ImplicitPrelude #-}
 
 module Network.GRPC.MQTT.Sequenced
@@ -253,7 +131,6 @@
   -- resulting in a parse error.
 
   reqsRef :: IORef (Maybe (Vector a)) <- newIORef (Just Vector.empty)
->>>>>>> 5e69fc45
 
   let readNextChunk :: ExceptT RemoteError IO ()
       readNextChunk = do
