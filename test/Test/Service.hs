{-# LANGUAGE CPP #-}
{-# LANGUAGE ImportQualifiedPost #-}
{-# LANGUAGE TypeApplications #-}

-- |
module Test.Service
  ( tests,
  )
where

#if !MIN_VERSION_proto3_suite(0,4,3)
#define testServicenormalCall testServiceNormalCall
#endif

--------------------------------------------------------------------------------

import Test.Tasty (TestTree, after, testGroup)
import Test.Tasty qualified as Test
import Test.Tasty.HUnit (assertFailure, (@?=))

--------------------------------------------------------------------------------

import Control.Concurrent.Async (Async)
import Control.Concurrent.Async qualified as Async

import Data.Sequence qualified as Seq

import Network.GRPC.HighLevel qualified as GRPC
import Network.GRPC.HighLevel.Client
  ( MetadataMap,
    StreamRecv,
    StreamSend,
    WritesDone,
  )
import Network.GRPC.HighLevel.Client qualified as GRPC.Client
import Network.GRPC.HighLevel.Generated
  ( GRPCMethodType (BiDiStreaming, ClientStreaming, Normal, ServerStreaming),
    StatusCode (StatusOk),
    withGRPCClient,
  )
import Network.GRPC.Unsafe qualified as GRPC.Unsafe
import Network.GRPC.HighLevel.Client
  ( ClientResult (..),
  )

import Network.MQTT.Client (QoS (QoS1), publishq)

import Relude hiding (reader)

import Turtle (sleep)

--------------------------------------------------------------------------------

import Test.Suite.Config qualified as Suite
import Test.Suite.Fixture (Fixture)
import Test.Suite.Fixture qualified as Suite

--------------------------------------------------------------------------------

import Network.GRPC.MQTT.Client (MQTTGRPCClient, withMQTTGRPCClient)
import Network.GRPC.MQTT.Client qualified as GRPC.MQTT.Client
import Network.GRPC.MQTT.Logging (Logger (Logger))
import Network.GRPC.MQTT.Logging qualified as GRPC.MQTT.Logging
import Network.GRPC.MQTT.RemoteClient (runRemoteClient)
import Network.GRPC.MQTT.Types
  ( MQTTRequest (MQTTBiDiRequest, MQTTReaderRequest),
    MQTTResult (GRPCResult, MQTTError),
  )
import Network.GRPC.MQTT.Types qualified as GRPC.MQTT
import Network.GRPC.MQTT.Core (MQTTGRPCConfig(..))

import Test.Proto.Clients (testServiceMqttClient)
import Test.Proto.RemoteClients (testServiceRemoteClientMethodMap)
import Test.Proto.Service (newTestService)

import Proto.Message (BiDiRequestReply, OneInt, StreamReply, TwoInts)
import Proto.Message qualified as Message
import Proto.Service
  ( TestService
      ( testServiceBatchBiDiStreamCall,
        testServiceBatchClientStreamCall,
        testServiceBatchServerStreamCall,
        testServiceBiDiStreamCall,
        testServiceClientStreamCall,
        testServicenormalCall,
        testServiceServerStreamCall
      ), testServicecallLongBytes
  )
import qualified Data.ByteString as ByteString

import qualified Data.UUID as UUID
import qualified Data.UUID.V4 as UUID

import qualified Data.Map.Strict as Map

--------------------------------------------------------------------------------

tests :: TestTree
tests =
  testGroup
    "Test.Service"
    [ after Test.AllSucceed "MQTT" testTreeNormal
    -- , after Test.AllSucceed "Test.Service.Normal" testTreeClientStream
    -- , after Test.AllSucceed "Test.Service.ClientStream" testTreeServerStream
    -- , after Test.AllSucceed "Test.Service.ServerStream" testTreeBiDiStream
    -- , after Test.AllSucceed "Test.Service.BiDiStream" testTreeErrors
    ]

withTestService :: (Async () -> IO a) -> Fixture a
withTestService k = do
  svcOptions <- Suite.askServiceOptions
  -- liftIO (print $ GRPC.optMaxReceiveMessageLength svcOptions)
  liftIO (Async.withAsync (newTestService svcOptions) k)

withServiceFixture :: (MQTTGRPCConfig -> MQTTGRPCClient -> IO a) -> Fixture a
withServiceFixture k = do
  configGRPC <- Suite.askConfigClientGRPC
  remoteConfig <- Suite.askRemoteConfigMQTT
  clientConfig <- Suite.askClientConfigMQTT
  baseTopic <- asks Suite.testConfigBaseTopic

  withTestService \server -> do
    withGRPCClient configGRPC \client -> do
      methods <- testServiceRemoteClientMethodMap client
      Async.withAsync (runRemoteClient logger remoteConfig baseTopic methods) \remote -> do
        sleep 0.5
        Async.link2 server remote
        withMQTTGRPCClient logger clientConfig (k clientConfig)
  where
    logger :: Logger
    logger = Logger print GRPC.MQTT.Logging.Silent 

--------------------------------------------------------------------------------

testTreeNormal :: TestTree
testTreeNormal = 
  testGroup 
    ""
    [ Suite.testFixture "LongBytes" testCallLongBytes
    , after
        Test.AllSucceed 
        "Normal"
        (Suite.testFixture "Call" testNormalCall)
    ]

testCallLongBytes :: Fixture ()
testCallLongBytes = do
  baseTopic <- asks Suite.testConfigBaseTopic
  results <- withServiceFixture \MQTTGRPCConfig{mqttMsgSizeLimit} client ->
    Async.replicateConcurrently 16 do

      -- For uniquely identifying requests to the server.
      uuid <- UUID.nextRandom

      -- NB: 2022-08-02 we discovered a bug with concurrent client
      -- requests that send responses which, when sent back by the
      -- server trigger a GRPCIOTimeout error in some of the clients.
<<<<<<< HEAD
      let msg = Message.OneInt 16
      let rqt = GRPC.MQTT.MQTTNormalRequest msg 60 (GRPC.Client.MetadataMap (Map.fromList [("rqt-uuid", [UUID.toASCIIBytes uuid])]))
=======
      --
      -- This test verifies that we packetize _at_ the MQTT message
      -- size boundary, correctly.
      let msg = Message.OneInt (fromIntegral mqttMsgSizeLimit) -- Int -> Int32 conversion, unlikely to overflow but possible
      let rqt = GRPC.MQTT.MQTTNormalRequest msg 3 (GRPC.Client.MetadataMap (Map.fromList [("rqt-uuid", [UUID.toASCIIBytes uuid])]))
>>>>>>> 2ee35718

      testServicecallLongBytes (testServiceMqttClient client baseTopic) rqt

  liftIO do
    forM_ results $ \case
      GRPCResult (ClientNormalResponse (Message.BytesResponse x) _ms0 _ms1 _stat _details) -> do 
        print (ByteString.length x)
      GRPCResult (ClientErrorResponse err) -> do
        assertFailure (show err)
      MQTTError err -> do
        error err

testNormalCall :: Fixture ()
testNormalCall = do
  let msg = Message.TwoInts 5 10
  let rqt = GRPC.MQTT.MQTTNormalRequest msg 5 mempty
  rsp <- makeMethodCall testServicenormalCall rqt

  checkNormalResponse msg rsp

--------------------------------------------------------------------------------

testTreeClientStream :: TestTree
testTreeClientStream =
  testGroup
    "Test.Service.ClientStream"
    [ Suite.testFixture "Test.Service.ClientStream.Unbatched" testClientStreamCall
    , after
        Test.AllSucceed
        "Test.Service.ClientStream.Unbatched"
        (Suite.testFixture "Batched" testBatchClientStreamCall)
    ]

testClientStreamCall :: Fixture ()
testClientStreamCall = do
  let msg = map Message.OneInt [1 .. 5]
  let rqt = GRPC.MQTT.MQTTWriterRequest 5 mempty (clientStreamHandler msg)
  rsp <- makeMethodCall testServiceClientStreamCall rqt

  checkClientStreamResponse msg rsp

testBatchClientStreamCall :: Fixture ()
testBatchClientStreamCall = do
  let msg = map Message.OneInt [1 .. 5]
  let rqt = GRPC.MQTT.MQTTWriterRequest 10 mempty (clientStreamHandler msg)
  rsp <- makeMethodCall testServiceBatchClientStreamCall rqt

  checkClientStreamResponse msg rsp

--------------------------------------------------------------------------------

testTreeServerStream :: TestTree
testTreeServerStream =
  testGroup
    "Test.Service.ServerStream"
    [ Suite.testFixture "Test.Service.ServerStream.Unbatched" testServerStreamCall
    , after
        Test.AllSucceed
        "Test.Service.ServerStream.Unbatched"
        (Suite.testFixture "Test.Service.ServerStream.Batched" testBatchServerStreamCall)
    ]

testServerStreamCall :: Fixture ()
testServerStreamCall = do
  buffer <- liftIO $ newIORef Seq.empty

  let msg = Message.StreamRequest "Alice" 100
  let rqt = MQTTReaderRequest msg 30 mempty (serverStreamHandler buffer)
  rsp <- makeMethodCall testServiceServerStreamCall rqt

  let expected :: Seq StreamReply
      expected = fmap (\(n :: Int) -> Message.StreamReply ("Alice" <> show n)) (Seq.fromList [1 .. 100])
   in checkServerStreamResponse rsp expected buffer

testBatchServerStreamCall :: Fixture ()
testBatchServerStreamCall = do
  buffer <- liftIO $ newIORef Seq.empty

  let msg = Message.StreamRequest "Alice" 100
  let rqt = MQTTReaderRequest msg 30 mempty (serverStreamHandler buffer)
  rsp <- makeMethodCall testServiceBatchServerStreamCall rqt

  let expected :: Seq StreamReply
      expected = fmap (\(n :: Int) -> Message.StreamReply ("Alice" <> show n)) (Seq.fromList [1 .. 100])
   in checkServerStreamResponse rsp expected buffer

--------------------------------------------------------------------------------

testTreeBiDiStream :: TestTree
testTreeBiDiStream =
  testGroup
    "Test.Service.BiDiStream"
    [ Suite.testFixture "Test.Service.BiDiStream.Unbatched" testBiDiStreamCall
    , after
        Test.AllSucceed
        "Test.Service.BiDiStream.Unbatched"
        (Suite.testFixture "Batched" testBatchBiDiStreamCall)
    ]

testBiDiStreamCall :: Fixture ()
testBiDiStreamCall = do
  let rqt = MQTTBiDiRequest 10 mempty bidiStreamHandler
  rsp <- makeMethodCall testServiceBiDiStreamCall rqt

  checkBiDiStreamResponse rsp

testBatchBiDiStreamCall :: Fixture ()
testBatchBiDiStreamCall = do
  let rqt = MQTTBiDiRequest 10 mempty bidiStreamHandler
  rsp <- makeMethodCall testServiceBatchBiDiStreamCall rqt

  checkBiDiStreamResponse rsp

--------------------------------------------------------------------------------

testTreeErrors :: TestTree
testTreeErrors =
  let timeout :: TestTree
      timeout = Suite.testFixture "Test.Service.Errors.Timeout" testClientTimeout

      missing :: TestTree
      missing = Suite.testFixture "Test.Service.Errors.Missing" testMissingClientMethod

      malform :: TestTree
      malform = Suite.testFixture "Test.Service.Errors.Malform" testMalformedMessage
   in testGroup
        "Test.Service.Errors"
        [ timeout
        , after Test.AllSucceed "Errors.Timeout" missing
        , after Test.AllSucceed "Errors.Missing" malform
        ]

testClientTimeout :: Fixture ()
testClientTimeout = do
  clientConfig <- Suite.askClientConfigMQTT
  baseTopic <- asks Suite.testConfigBaseTopic

  rsp <- liftIO $ withMQTTGRPCClient logger clientConfig \client -> do
    let msg = Message.TwoInts 5 10
    let rqt = GRPC.MQTT.MQTTNormalRequest msg 5 mempty
    testServicenormalCall (testServiceMqttClient client baseTopic) rqt

  liftIO case rsp of
    MQTTError err -> do
      assertFailure (show err)
    GRPCResult (ClientNormalResponse result _ _ _ _) -> do
      assertFailure (show result)
    GRPCResult (ClientErrorResponse err) -> do
      err @?= expectation
  where
    logger :: Logger
    logger = Logger print GRPC.MQTT.Logging.Silent

    expectation :: GRPC.Client.ClientError
    expectation = GRPC.Client.ClientIOError GRPC.GRPCIOTimeout

testMissingClientMethod :: Fixture ()
testMissingClientMethod = do
  configGRPC <- Suite.askConfigClientGRPC
  remoteConfig <- Suite.askRemoteConfigMQTT
  clientConfig <- Suite.askClientConfigMQTT
  baseTopic <- asks Suite.testConfigBaseTopic

  rsp <- withTestService \_ -> do
    withGRPCClient configGRPC \_ -> do
      -- The critical change in this service setup is in passing a @mempty@
      -- MethodMap to the remote client. This test is ensuring that this
      -- will cause a failure upon when the remote client attempts to handle
      -- the non-existent request.
      let remoteClient = runRemoteClient logger remoteConfig baseTopic mempty
      Async.withAsync remoteClient \_ -> do
        sleep 1
        withMQTTGRPCClient logger clientConfig \clientMQTT -> do
          let msg = Message.TwoInts 5 10
          let rqt = GRPC.MQTT.MQTTNormalRequest msg 5 mempty
          testServicenormalCall (testServiceMqttClient clientMQTT baseTopic) rqt

  liftIO case rsp of
    MQTTError err -> do
      assertFailure (show err)
    GRPCResult (ClientNormalResponse result _ _ _ _) -> do
      assertFailure (show result)
    GRPCResult (ClientErrorResponse err) ->
      err @?= expectation
  where
    logger :: Logger
    logger = Logger print GRPC.MQTT.Logging.Debug

    expectation :: GRPC.Client.ClientError
    expectation = GRPC.Client.ClientIOError (GRPC.GRPCIOCallError GRPC.Unsafe.CallError)

testMalformedMessage :: Fixture ()
testMalformedMessage = do
  configGRPC <- Suite.askConfigClientGRPC
  remoteConfig <- Suite.askRemoteConfigMQTT
  clientConfig <- Suite.askClientConfigMQTT
  baseTopic <- asks Suite.testConfigBaseTopic

  let msg = Message.TwoInts 5 10
  let rqt = GRPC.MQTT.MQTTNormalRequest msg 5 mempty

  rsp <- withTestService \_ -> do
    withGRPCClient configGRPC \clientGRPC -> do
      methods <- testServiceRemoteClientMethodMap clientGRPC
      let remoteClient = runRemoteClient logger remoteConfig baseTopic methods
      Async.withAsync remoteClient \_ -> do
        withMQTTGRPCClient logger clientConfig \clientMQTT -> do
          -- Send a malformed message to an unknown topic
          publishq (GRPC.MQTT.Client.mqttClient clientMQTT) (baseTopic <> "bad") "blah" False QoS1 []
          sleep 1

          -- Make a well-formed request to ensure the previous request did not
          -- take down the service
          testServicenormalCall (testServiceMqttClient clientMQTT baseTopic) rqt

  checkNormalResponse msg rsp
  where
    logger :: Logger
    logger = Logger print GRPC.MQTT.Logging.Debug

--------------------------------------------------------------------------------

checkNormalResponse :: TwoInts -> MQTTResult 'Normal OneInt -> Fixture ()
checkNormalResponse (Message.TwoInts x y) rsp =
  liftIO case rsp of
    MQTTError err -> do
      assertFailure (show err)
    GRPCResult (ClientErrorResponse err) -> do
      assertFailure (show err)
    GRPCResult (ClientNormalResponse result _ _ status _) -> do
      status @?= StatusOk
      result @?= expectation
  where
    expectation :: OneInt
    expectation = Message.OneInt (x + y)

checkClientStreamResponse ::
  [OneInt] ->
  MQTTResult 'ClientStreaming OneInt ->
  Fixture ()
checkClientStreamResponse ints rsp =
  liftIO case rsp of
    MQTTError err -> do
      assertFailure (show err)
    GRPCResult (ClientErrorResponse err) -> do
      assertFailure (show err)
    GRPCResult (ClientWriterResponse result _ _ status _) -> do
      status @?= StatusOk
      result @?= expectation
  where
    plusOneInt :: OneInt -> OneInt -> OneInt
    plusOneInt (Message.OneInt x) (Message.OneInt y) = Message.OneInt (x + y)

    expectation :: Maybe OneInt
    expectation = Just (foldr plusOneInt (Message.OneInt 0) ints)

checkServerStreamResponse ::
  MQTTResult 'ServerStreaming StreamReply ->
  Seq StreamReply -> 
  IORef (Seq StreamReply) ->
  Fixture ()
checkServerStreamResponse rsp expected buffer =
  liftIO case rsp of
    MQTTError err -> do
      assertFailure (show err)
    GRPCResult (ClientErrorResponse err) -> do
      assertFailure (show err)
    GRPCResult (ClientReaderResponse _ status _) -> do
      actual <- readIORef buffer
      actual @?= expected
      status @?= StatusOk

checkBiDiStreamResponse ::
  MQTTResult 'BiDiStreaming BiDiRequestReply ->
  Fixture ()
checkBiDiStreamResponse rsp =
  liftIO case rsp of
    MQTTError err -> do
      assertFailure (show err)
    GRPCResult (ClientErrorResponse err) -> do
      assertFailure (show err)
    GRPCResult (ClientBiDiResponse _ status _) -> do
      status @?= StatusOk

--------------------------------------------------------------------------------

type Handler s rqt rsp = MQTTRequest s rqt rsp -> IO (MQTTResult s rsp)

makeMethodCall ::
  (TestService MQTTRequest MQTTResult -> Handler s rqt rsp) ->
  MQTTRequest s rqt rsp ->
  Fixture (MQTTResult s rsp)
makeMethodCall method request = do
  baseTopic <- asks Suite.testConfigBaseTopic
  withServiceFixture \_ client -> do
    method (testServiceMqttClient client baseTopic) request

--------------------------------------------------------------------------------

clientStreamHandler :: [OneInt] -> GRPC.Client.StreamSend OneInt -> IO ()
clientStreamHandler ints send =
  forM_ ints \int -> do
    send int

serverStreamHandler ::
  IORef (Seq StreamReply) ->
  MetadataMap -> 
  StreamRecv StreamReply -> 
  IO ()
serverStreamHandler buffer _ recv =
  fix \loop -> do
    recieved <- recv
    case recieved of
      Left err -> error (show err)
      Right Nothing -> pure ()
      Right (Just reply) -> do 
        modifyIORef buffer (Seq.|> reply)
        loop

bidiStreamHandler ::
  MetadataMap ->
  StreamRecv BiDiRequestReply ->
  StreamSend BiDiRequestReply ->
  WritesDone ->
  IO ()
bidiStreamHandler _ recv send done = do
  Async.concurrently_ sender reader
  where
    sender :: IO ()
    sender = do
      results <-
        sequence
          [ send (Message.BiDiRequestReply "Alice1Alice1Alice1")
          , send (Message.BiDiRequestReply "Alice2")
          , send (Message.BiDiRequestReply "Alice3Alice3Alice3")
          , done
          ]
      case sequence results of
        Left err -> error (show err)
        Right _ -> pure ()

    reader :: IO ()
    reader = do
      fix \loop -> do
        recieved <- recv
        case recieved of
          Left err -> error (show err)
          Right Nothing -> pure ()
          Right (Just _) -> loop<|MERGE_RESOLUTION|>--- conflicted
+++ resolved
@@ -155,16 +155,8 @@
       -- NB: 2022-08-02 we discovered a bug with concurrent client
       -- requests that send responses which, when sent back by the
       -- server trigger a GRPCIOTimeout error in some of the clients.
-<<<<<<< HEAD
       let msg = Message.OneInt 16
       let rqt = GRPC.MQTT.MQTTNormalRequest msg 60 (GRPC.Client.MetadataMap (Map.fromList [("rqt-uuid", [UUID.toASCIIBytes uuid])]))
-=======
-      --
-      -- This test verifies that we packetize _at_ the MQTT message
-      -- size boundary, correctly.
-      let msg = Message.OneInt (fromIntegral mqttMsgSizeLimit) -- Int -> Int32 conversion, unlikely to overflow but possible
-      let rqt = GRPC.MQTT.MQTTNormalRequest msg 3 (GRPC.Client.MetadataMap (Map.fromList [("rqt-uuid", [UUID.toASCIIBytes uuid])]))
->>>>>>> 2ee35718
 
       testServicecallLongBytes (testServiceMqttClient client baseTopic) rqt
 
