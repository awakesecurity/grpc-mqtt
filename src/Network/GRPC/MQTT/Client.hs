{-
  Copyright (c) 2021 Arista Networks, Inc.
  Use of this source code is governed by the Apache License 2.0
  that can be found in the COPYING file.
-}
{-# LANGUAGE RecordWildCards #-}

module Network.GRPC.MQTT.Client (
  MQTTGRPCClient (..),
  mqttRequest,
  withMQTTGRPCClient,
  connectMQTTGRPC,
) where

import Relude

import Proto.Mqtt (
  AuxControl (AuxControlAlive, AuxControlTerminate),
  AuxControlMessage (AuxControlMessage),
  RemoteClientError,
 )

<<<<<<< HEAD
import Network.GRPC.MQTT.Core (Logger, MQTTConnectionConfig, connectMQTT, heartbeatPeriodSeconds, logDebug, logErr, setCallback)
=======
import Network.GRPC.MQTT.Core (
  MQTTConnectionConfig,
  connectMQTT,
  heartbeatPeriodSeconds,
  setCallback,
 )
import Network.GRPC.MQTT.Logging (Logger, logDebug, logErr)
>>>>>>> 633b1dba
import Network.GRPC.MQTT.Sequenced (mkSequencedRead)
import Network.GRPC.MQTT.Types (
  MQTTRequest (MQTTNormalRequest, MQTTReaderRequest),
  MQTTResult (GRPCResult, MQTTError),
 )
import Network.GRPC.MQTT.Wrapping (
  fromRemoteClientError,
  parseErrorToRCE,
  toMetadataMap,
  unwrapSequencedResponse,
  unwrapStreamChunk,
  unwrapStreamResponse,
  unwrapUnaryResponse,
  wrapRequest,
 )

import Control.Exception (bracket)
import Crypto.Nonce (Generator, new, nonce128urlT)
import qualified Data.ByteString as BS
import qualified Data.ByteString.Lazy as LBS
import Network.GRPC.HighLevel (
  GRPCIOError (GRPCIOTimeout),
  MethodName (MethodName),
 )
import Network.GRPC.HighLevel.Client (
  ClientError (ClientIOError),
  ClientResult (ClientErrorResponse),
  TimeoutSeconds,
 )
import Network.GRPC.HighLevel.Generated as HL (
  MetadataMap,
 )
import Network.MQTT.Client (
  MQTTClient,
  MessageCallback (SimpleCallback),
  QoS (QoS1),
  SubOptions (_subQoS),
  Topic,
  normalDisconnect,
  publishq,
  subOptions,
  subscribe,
 )
import Proto3.Suite (
  Enumerated (Enumerated),
  Message,
  fromByteString,
  toLazyByteString,
 )
import Turtle (sleep)
import UnliftIO (MonadUnliftIO)
import UnliftIO.Async (withAsync)
import UnliftIO.Exception (onException)
import UnliftIO.STM (
  TChan,
  newTChanIO,
  readTChan,
  writeTChan,
 )
import UnliftIO.Timeout (timeout)

-- | Client for making gRPC calls over MQTT
data MQTTGRPCClient = MQTTGRPCClient
  { -- | The MQTT client
    mqttClient :: MQTTClient
  , -- | Channel for passing MQTT messages back to calling thread
    responseChan :: TChan LByteString
  , -- | Random number generator for generating session IDs
    rng :: Generator
  , -- | Logging
    mqttLogger :: Logger
  }

{- | Connects to the MQTT broker using the supplied 'MQTTConfig' and passes the `MQTTGRPCClient' to the supplied function, closing the connection for you when the function finishes.
 Disconnects from the MQTT broker with 'normalDisconnect' when finished.
-}
withMQTTGRPCClient :: Logger -> MQTTConnectionConfig -> (MQTTGRPCClient -> IO a) -> IO a
withMQTTGRPCClient logger cfg =
  bracket
    (connectMQTTGRPC logger cfg)
    (normalDisconnect . mqttClient)

{- | Send a gRPC request over MQTT using the provided client
 This function makes synchronous requests.
-}
mqttRequest ::
  forall request response streamtype.
  (Message request, Message response) =>
  MQTTGRPCClient ->
  Topic ->
  MethodName ->
  MQTTRequest streamtype request response ->
  IO (MQTTResult streamtype response)
mqttRequest MQTTGRPCClient{..} baseTopic (MethodName method) request = do
  logDebug mqttLogger $ "Making gRPC request for method: " <> decodeUtf8 method

  sessionID <- nonce128urlT rng
  let responseTopic = baseTopic <> "/grpc/session/" <> sessionID
  let requestTopic = baseTopic <> "/grpc/request" <> decodeUtf8 method
  let controlTopic = responseTopic <> "/control"

  let publishRequest :: request -> TimeoutSeconds -> HL.MetadataMap -> IO ()
      publishRequest req timeLimit reqMetadata = do
        logDebug mqttLogger $ "Publishing message to topic: " <> responseTopic
        let wrappedReq = wrapRequest responseTopic timeLimit reqMetadata req
        publishq mqttClient requestTopic wrappedReq False QoS1 []

  let publishControlMsg :: AuxControl -> IO ()
      publishControlMsg ctrl = do
        logDebug mqttLogger $ "Publishing control message " <> show ctrl <> " to topic: " <> responseTopic
        publishq mqttClient controlTopic ctrlMessage False QoS1 []
       where
        ctrlMessage = toLazyByteString $ AuxControlMessage (Enumerated (Right ctrl))

  let sendTerminateOnException :: IO a -> IO a
      sendTerminateOnException action = onException action $ do
        logErr mqttLogger "Exception while waiting for response"
        publishControlMsg AuxControlTerminate

  -- Subscribe to response topic
  (subResults, _) <- subscribe mqttClient [(responseTopic, subOptions{_subQoS = QoS1})] []
  case subResults of
    [Left subErr] -> do
      let errMsg = "Failed to subscribe to the topic: " <> responseTopic <> "Reason: " <> show subErr
      logErr mqttLogger errMsg
      return $ MQTTError errMsg
    _ -> do
      -- Process request
      case request of
        -- Unary Requests
        MQTTNormalRequest req timeLimit reqMetadata ->
          grpcTimeout timeLimit $ do
            publishRequest req timeLimit reqMetadata
            sendTerminateOnException $ do
              let readUnwrapped = unwrapSequencedResponse . toStrict <$> readTChan responseChan
              orderedRead <- mkSequencedRead readUnwrapped

              let readAll = go []
                   where
                    go acc =
                      orderedRead >>= \case
                        Left err -> pure $ fromRemoteClientError err
                        Right chunk
                          | BS.null chunk -> pure $ unwrapUnaryResponse (LBS.fromChunks (reverse acc))
                          | otherwise -> go (chunk : acc)

              readAll

        -- Server Streaming Requests
        MQTTReaderRequest req timeLimit reqMetadata streamHandler ->
          grpcTimeout timeLimit $ do
            publishRequest req timeLimit reqMetadata

            let withMQTTHeartbeat :: IO a -> IO a
                withMQTTHeartbeat action =
                  withAsync
                    (forever (publishControlMsg AuxControlAlive >> sleep heartbeatPeriodSeconds))
                    (const action)

            withMQTTHeartbeat . sendTerminateOnException $ do
              let readUnwrapped = unwrapSequencedResponse . toStrict <$> readTChan responseChan
              orderedRead <- mkSequencedRead readUnwrapped

              let readInitMetadata :: IO (Either RemoteClientError HL.MetadataMap)
                  readInitMetadata = do
                    rawInitMD <- orderedRead
                    let parsedMD = first parseErrorToRCE . fromByteString =<< rawInitMD
                    return $ fmap toMetadataMap parsedMD

              -- Wait for initial metadata
              readInitMetadata >>= \case
                Left err -> do
                  logErr mqttLogger $ "Failed to read initial metadata: " <> show err
                  pure $ fromRemoteClientError err
                Right metadata -> do
                  -- Adapter to recieve stream from MQTT
                  let mqttSRecv = unwrapStreamChunk <$> orderedRead

                  -- Run user-provided stream handler
                  streamHandler metadata mqttSRecv

                  -- Return final result
                  unwrapStreamResponse <$> atomically (readTChan responseChan)

{- | Connects to the MQTT broker and creates a 'MQTTGRPCClient'
 NB: Overwrites the '_msgCB' field in the 'MQTTConfig'
-}
connectMQTTGRPC :: (MonadIO m) => Logger -> MQTTConnectionConfig -> m MQTTGRPCClient
connectMQTTGRPC logger cfg = do
  resultChan <- newTChanIO

  let clientMQTTHandler :: MessageCallback
      clientMQTTHandler =
        SimpleCallback $ \_client topic mqttMessage _props -> do
          logDebug logger $ "clientMQTTHandler received message on topic: " <> topic
          atomically $ writeTChan resultChan mqttMessage

  MQTTGRPCClient
    <$> connectMQTT (cfg & setCallback clientMQTTHandler)
    <*> pure resultChan
    <*> new
    <*> pure logger

-- | Returns a 'GRPCIOTimeout' error if the supplied function takes longer than the given timeout.
grpcTimeout :: (MonadUnliftIO m) => TimeoutSeconds -> m (MQTTResult streamType response) -> m (MQTTResult streamType response)
grpcTimeout timeLimit action = fromMaybe timeoutError <$> timeout (timeLimit * 1000000) action
 where
  timeoutError = GRPCResult $ ClientErrorResponse (ClientIOError GRPCIOTimeout)<|MERGE_RESOLUTION|>--- conflicted
+++ resolved
@@ -20,9 +20,6 @@
   RemoteClientError,
  )
 
-<<<<<<< HEAD
-import Network.GRPC.MQTT.Core (Logger, MQTTConnectionConfig, connectMQTT, heartbeatPeriodSeconds, logDebug, logErr, setCallback)
-=======
 import Network.GRPC.MQTT.Core (
   MQTTConnectionConfig,
   connectMQTT,
@@ -30,7 +27,6 @@
   setCallback,
  )
 import Network.GRPC.MQTT.Logging (Logger, logDebug, logErr)
->>>>>>> 633b1dba
 import Network.GRPC.MQTT.Sequenced (mkSequencedRead)
 import Network.GRPC.MQTT.Types (
   MQTTRequest (MQTTNormalRequest, MQTTReaderRequest),
