cabal-version:       3.0

name:        grpc-mqtt
description: A library for making gRPC requests over an MQTT connection
version:     0.1.0.0
synopsis:    Run gRPC services over an MQTT connection
license:     Apache-2.0
author:      Arista Networks
maintainer:  opensource@awakesecurity.com
copyright:   2021 Arista Networks
category:    Network
build-type:  Simple

extra-source-files:
  proto/*.proto

common shared-settings
<<<<<<< HEAD
  default-language: Haskell2010

  ghc-options:
    -fshow-warning-groups
=======
  default-language:   Haskell2010 
  ghc-options:
>>>>>>> 5e69fc45
    -Wall
    -Wcompat
    -Werror
    -Widentities
    -Wincomplete-record-updates
    -Wincomplete-uni-patterns
    -Wmissing-fields
    -Wmissing-home-modules
    -Wpartial-fields
    -Wredundant-constraints
    -Wunused-packages
<<<<<<< HEAD

  default-extensions:
    BangPatterns DataKinds DefaultSignatures DeriveFoldable DeriveFunctor
    DeriveGeneric DeriveLift DeriveTraversable DerivingStrategies
    FlexibleContexts FlexibleInstances FunctionalDependencies GADTs
    ImportQualifiedPost InstanceSigs GeneralizedNewtypeDeriving KindSignatures
    LambdaCase MultiParamTypeClasses NamedFieldPuns OverloadedStrings
=======
    -fshow-warning-groups

  default-extensions:
    BangPatterns BlockArguments DataKinds DefaultSignatures DeriveFoldable
    DeriveFunctor DeriveGeneric DeriveLift DeriveTraversable DerivingStrategies
    FlexibleContexts FlexibleInstances FunctionalDependencies GADTs
    ImportQualifiedPost InstanceSigs KindSignatures LambdaCase
    MultiParamTypeClasses NamedFieldPuns NoImplicitPrelude OverloadedStrings
>>>>>>> 5e69fc45
    PatternSynonyms RankNTypes ScopedTypeVariables StandaloneDeriving
    TupleSections TypeApplications TypeFamilies TypeOperators

  build-depends:
<<<<<<< HEAD
      base >=4.14 && <4.15
    , bytestring
    , containers
=======
    , async
    , base >=4.14 && <4.15
    , bytestring
    , containers
    , deepseq
>>>>>>> 5e69fc45
    , grpc-haskell
    , grpc-haskell-core
    , net-mqtt >= 0.8.1
    , proto3-suite
    , proto3-wire
    , relude
<<<<<<< HEAD
    , text
    , turtle
    , unliftio
    , vector

library
  import:         shared-settings
  hs-source-dirs: src

  ghc-options:
    -O2

  mixins:
    , base hiding (Prelude)
    , relude (Relude as Prelude)
    , relude

  build-depends:
      conduit-extra
    , connection
    , grpc-mqtt-proto
    , mtl
    , network-conduit-tls
    , nonce
    , sorted-list
    , template-haskell
    , unordered-containers

  exposed-modules:
=======
    , safe-exceptions
    , stm
    , text
    , time
    , turtle
    , unliftio
    , unordered-containers
    , vector

library
  import:             shared-settings
  ghc-options:        -O2

  hs-source-dirs:
    src
    gen/src

  exposed-modules:
    Control.Concurrent.TMap
    Network.GRPC.HighLevel.Extra
>>>>>>> 5e69fc45
    Network.GRPC.MQTT
    Network.GRPC.MQTT.Client
    Network.GRPC.MQTT.Core
    Network.GRPC.MQTT.Logging
<<<<<<< HEAD
    Network.GRPC.MQTT.RemoteClient
=======
    Network.GRPC.MQTT.Message.Request
    Network.GRPC.MQTT.RemoteClient
    Network.GRPC.MQTT.RemoteClient.Session
>>>>>>> 5e69fc45
    Network.GRPC.MQTT.Sequenced
    Network.GRPC.MQTT.TH.Client
    Network.GRPC.MQTT.TH.Proto
    Network.GRPC.MQTT.TH.RemoteClient
    Network.GRPC.MQTT.Types
    Network.GRPC.MQTT.Wrapping

<<<<<<< HEAD
library grpc-mqtt-proto
  default-language: Haskell2010
  hs-source-dirs:   gen

  build-depends:
      base >=4.14 && <4.15
    , bytestring
    , containers
    , deepseq
    , proto3-wire
    , proto3-suite
    , text
    , vector

  exposed-modules:
    Proto.Mqtt

test-suite grpc-mqtt-test
  import:  shared-settings
  type:    exitcode-stdio-1.0
  main-is: Test.hs

  hs-source-dirs:
    test
    gen

  ghc-options:
    -threaded
    -with-rtsopts=-N2

  build-depends:
      grpc-mqtt
    , connection
    , data-default
    , tasty
    , tasty-hunit
    , time
    , tls
    , x509-store

  other-modules:
    Proto.Test
    Test.GRPCServers
    Test.Helpers
    Test.ProtoClients
    Test.ProtoRemoteClients
=======
  other-modules:
    Proto.Mqtt

  build-depends:
    , conduit-extra
    , connection
    , mtl
    , network-conduit-tls
    , nonce
    , sorted-list
    , template-haskell
    , unliftio-core
    , unordered-containers

test-suite test
  import:             shared-settings
  type:               exitcode-stdio-1.0
  main-is:            Test.hs

  hs-source-dirs:
    test
    gen/test

  ghc-options:
    -threaded
    -rtsopts
    -with-rtsopts=-N2
    -O2

  other-modules:
    Test.Proto.Clients
    Test.Proto.RemoteClients
    Test.Proto.Service

    Test.Network.GRPC.HighLevel.Extra
    Test.Network.GRPC.HighLevel.Extra.Gen
    Test.Network.GRPC.MQTT.Message.Request
    Test.Network.GRPC.MQTT.Message.Request.Gen

    Test.Service
    Test.Message.Gen
    Test.Request.Gen

    Test.Suite.Config
    Test.Suite.Fixture

    Proto.Service
    Proto.Message

  build-depends:
    , connection
    , data-default
    , grpc-mqtt
    , hedgehog
    , mtl
    , tasty
    , tasty-hedgehog
    , tasty-hunit
    , time
    , tls
    , unliftio-core
    , x509-store
>>>>>>> 5e69fc45
<|MERGE_RESOLUTION|>--- conflicted
+++ resolved
@@ -15,15 +15,8 @@
   proto/*.proto
 
 common shared-settings
-<<<<<<< HEAD
-  default-language: Haskell2010
-
+  default-language:   Haskell2010
   ghc-options:
-    -fshow-warning-groups
-=======
-  default-language:   Haskell2010 
-  ghc-options:
->>>>>>> 5e69fc45
     -Wall
     -Wcompat
     -Werror
@@ -35,15 +28,6 @@
     -Wpartial-fields
     -Wredundant-constraints
     -Wunused-packages
-<<<<<<< HEAD
-
-  default-extensions:
-    BangPatterns DataKinds DefaultSignatures DeriveFoldable DeriveFunctor
-    DeriveGeneric DeriveLift DeriveTraversable DerivingStrategies
-    FlexibleContexts FlexibleInstances FunctionalDependencies GADTs
-    ImportQualifiedPost InstanceSigs GeneralizedNewtypeDeriving KindSignatures
-    LambdaCase MultiParamTypeClasses NamedFieldPuns OverloadedStrings
-=======
     -fshow-warning-groups
 
   default-extensions:
@@ -52,59 +36,21 @@
     FlexibleContexts FlexibleInstances FunctionalDependencies GADTs
     ImportQualifiedPost InstanceSigs KindSignatures LambdaCase
     MultiParamTypeClasses NamedFieldPuns NoImplicitPrelude OverloadedStrings
->>>>>>> 5e69fc45
     PatternSynonyms RankNTypes ScopedTypeVariables StandaloneDeriving
     TupleSections TypeApplications TypeFamilies TypeOperators
 
   build-depends:
-<<<<<<< HEAD
-      base >=4.14 && <4.15
-    , bytestring
-    , containers
-=======
     , async
     , base >=4.14 && <4.15
     , bytestring
     , containers
     , deepseq
->>>>>>> 5e69fc45
     , grpc-haskell
     , grpc-haskell-core
     , net-mqtt >= 0.8.1
     , proto3-suite
     , proto3-wire
     , relude
-<<<<<<< HEAD
-    , text
-    , turtle
-    , unliftio
-    , vector
-
-library
-  import:         shared-settings
-  hs-source-dirs: src
-
-  ghc-options:
-    -O2
-
-  mixins:
-    , base hiding (Prelude)
-    , relude (Relude as Prelude)
-    , relude
-
-  build-depends:
-      conduit-extra
-    , connection
-    , grpc-mqtt-proto
-    , mtl
-    , network-conduit-tls
-    , nonce
-    , sorted-list
-    , template-haskell
-    , unordered-containers
-
-  exposed-modules:
-=======
     , safe-exceptions
     , stm
     , text
@@ -125,18 +71,13 @@
   exposed-modules:
     Control.Concurrent.TMap
     Network.GRPC.HighLevel.Extra
->>>>>>> 5e69fc45
     Network.GRPC.MQTT
     Network.GRPC.MQTT.Client
     Network.GRPC.MQTT.Core
     Network.GRPC.MQTT.Logging
-<<<<<<< HEAD
-    Network.GRPC.MQTT.RemoteClient
-=======
     Network.GRPC.MQTT.Message.Request
     Network.GRPC.MQTT.RemoteClient
     Network.GRPC.MQTT.RemoteClient.Session
->>>>>>> 5e69fc45
     Network.GRPC.MQTT.Sequenced
     Network.GRPC.MQTT.TH.Client
     Network.GRPC.MQTT.TH.Proto
@@ -144,54 +85,6 @@
     Network.GRPC.MQTT.Types
     Network.GRPC.MQTT.Wrapping
 
-<<<<<<< HEAD
-library grpc-mqtt-proto
-  default-language: Haskell2010
-  hs-source-dirs:   gen
-
-  build-depends:
-      base >=4.14 && <4.15
-    , bytestring
-    , containers
-    , deepseq
-    , proto3-wire
-    , proto3-suite
-    , text
-    , vector
-
-  exposed-modules:
-    Proto.Mqtt
-
-test-suite grpc-mqtt-test
-  import:  shared-settings
-  type:    exitcode-stdio-1.0
-  main-is: Test.hs
-
-  hs-source-dirs:
-    test
-    gen
-
-  ghc-options:
-    -threaded
-    -with-rtsopts=-N2
-
-  build-depends:
-      grpc-mqtt
-    , connection
-    , data-default
-    , tasty
-    , tasty-hunit
-    , time
-    , tls
-    , x509-store
-
-  other-modules:
-    Proto.Test
-    Test.GRPCServers
-    Test.Helpers
-    Test.ProtoClients
-    Test.ProtoRemoteClients
-=======
   other-modules:
     Proto.Mqtt
 
@@ -253,5 +146,4 @@
     , time
     , tls
     , unliftio-core
-    , x509-store
->>>>>>> 5e69fc45
+    , x509-store